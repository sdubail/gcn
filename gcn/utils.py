import numpy as np
<<<<<<< HEAD
#import cPickle as pkl
=======
>>>>>>> 193c0992
import pickle as pkl
import networkx as nx
import scipy.sparse as sp
from scipy.sparse.linalg.eigen.arpack import eigsh
import sys


def parse_index_file(filename):
    """Parse index file."""
    index = []
    for line in open(filename):
        index.append(int(line.strip()))
    return index


def sample_mask(idx, l):
    """Create mask."""
    mask = np.zeros(l)
    mask[idx] = 1
    return np.array(mask, dtype=np.bool)


def load_data(dataset_str):
    """Load data."""
    names = ['x', 'y', 'tx', 'ty', 'allx', 'ally', 'graph']
    objects = []
    for i in range(len(names)):
<<<<<<< HEAD
        #objects.append(pkl.load(open("data/ind.{}.{}".format(dataset_str, names[i]))))
        objects.append(pkl.load(open("data/ind.{}.{}".format(dataset_str, names[i]), 'rb'), encoding='latin1'))
=======
        with open("data/ind.{}.{}".format(dataset_str, names[i]), 'rb') as f:
            if sys.version_info > (3, 0):
                objects.append(pkl.load(f, encoding='latin1'))
            else:
                objects.append(pkl.load(f))

>>>>>>> 193c0992
    x, y, tx, ty, allx, ally, graph = tuple(objects)
    test_idx_reorder = parse_index_file("data/ind.{}.test.index".format(dataset_str))
    test_idx_range = np.sort(test_idx_reorder)

    if dataset_str == 'citeseer':
        # Fix citeseer dataset (there are some isolated nodes in the graph)
        # Find isolated nodes, add them as zero-vecs into the right position
        test_idx_range_full = range(min(test_idx_reorder), max(test_idx_reorder)+1)
        tx_extended = sp.lil_matrix((len(test_idx_range_full), x.shape[1]))
        tx_extended[test_idx_range-min(test_idx_range), :] = tx
        tx = tx_extended
        ty_extended = np.zeros((len(test_idx_range_full), y.shape[1]))
        ty_extended[test_idx_range-min(test_idx_range), :] = ty
        ty = ty_extended

    features = sp.vstack((allx, tx)).tolil()
    features[test_idx_reorder, :] = features[test_idx_range, :]
    adj = nx.adjacency_matrix(nx.from_dict_of_lists(graph))

    labels = np.vstack((ally, ty))
    labels[test_idx_reorder, :] = labels[test_idx_range, :]

    idx_test = test_idx_range.tolist()
    idx_train = range(len(y))
    idx_val = range(len(y), len(y)+500)

    train_mask = sample_mask(idx_train, labels.shape[0])
    val_mask = sample_mask(idx_val, labels.shape[0])
    test_mask = sample_mask(idx_test, labels.shape[0])

    y_train = np.zeros(labels.shape)
    y_val = np.zeros(labels.shape)
    y_test = np.zeros(labels.shape)
    y_train[train_mask, :] = labels[train_mask, :]
    y_val[val_mask, :] = labels[val_mask, :]
    y_test[test_mask, :] = labels[test_mask, :]

    return adj, features, y_train, y_val, y_test, train_mask, val_mask, test_mask


def sparse_to_tuple(sparse_mx):
    """Convert sparse matrix to tuple representation."""
    def to_tuple(mx):
        if not sp.isspmatrix_coo(mx):
            mx = mx.tocoo()
        coords = np.vstack((mx.row, mx.col)).transpose()
        values = mx.data
        shape = mx.shape
        return coords, values, shape

    if isinstance(sparse_mx, list):
        for i in range(len(sparse_mx)):
            sparse_mx[i] = to_tuple(sparse_mx[i])
    else:
        sparse_mx = to_tuple(sparse_mx)

    return sparse_mx


def preprocess_features(features):
    """Row-normalize feature matrix and convert to tuple representation"""
    rowsum = np.array(features.sum(1))
    r_inv = np.power(rowsum, -1).flatten()
    r_inv[np.isinf(r_inv)] = 0.
    r_mat_inv = sp.diags(r_inv)
    features = r_mat_inv.dot(features)
    return sparse_to_tuple(features)


def normalize_adj(adj):
    """Symmetrically normalize adjacency matrix."""
    adj = sp.coo_matrix(adj)
    rowsum = np.array(adj.sum(1))
    d_inv_sqrt = np.power(rowsum, -0.5).flatten()
    d_inv_sqrt[np.isinf(d_inv_sqrt)] = 0.
    d_mat_inv_sqrt = sp.diags(d_inv_sqrt)
    return adj.dot(d_mat_inv_sqrt).transpose().dot(d_mat_inv_sqrt).tocoo()


def preprocess_adj(adj):
    """Preprocessing of adjacency matrix for simple GCN model and conversion to tuple representation."""
    adj_normalized = normalize_adj(adj + sp.eye(adj.shape[0]))
    return sparse_to_tuple(adj_normalized)


def construct_feed_dict(features, support, labels, labels_mask, placeholders):
    """Construct feed dictionary."""
    feed_dict = dict()
    feed_dict.update({placeholders['labels']: labels})
    feed_dict.update({placeholders['labels_mask']: labels_mask})
    feed_dict.update({placeholders['features']: features})
    feed_dict.update({placeholders['support'][i]: support[i] for i in range(len(support))})
    feed_dict.update({placeholders['num_features_nonzero']: features[1].shape})
    return feed_dict


def chebyshev_polynomials(adj, k):
    """Calculate Chebyshev polynomials up to order k. Return a list of sparse matrices (tuple representation)."""
    print("Calculating Chebyshev polynomials up to order {}...".format(k))

    adj_normalized = normalize_adj(adj)
    laplacian = sp.eye(adj.shape[0]) - adj_normalized
    largest_eigval, _ = eigsh(laplacian, 1, which='LM')
    scaled_laplacian = (2. / largest_eigval[0]) * laplacian - sp.eye(adj.shape[0])

    t_k = list()
    t_k.append(sp.eye(adj.shape[0]))
    t_k.append(scaled_laplacian)

    def chebyshev_recurrence(t_k_minus_one, t_k_minus_two, scaled_lap):
        s_lap = sp.csr_matrix(scaled_lap, copy=True)
        return 2 * s_lap.dot(t_k_minus_one) - t_k_minus_two

    for i in range(2, k+1):
        t_k.append(chebyshev_recurrence(t_k[-1], t_k[-2], scaled_laplacian))

    return sparse_to_tuple(t_k)<|MERGE_RESOLUTION|>--- conflicted
+++ resolved
@@ -1,8 +1,4 @@
 import numpy as np
-<<<<<<< HEAD
-#import cPickle as pkl
-=======
->>>>>>> 193c0992
 import pickle as pkl
 import networkx as nx
 import scipy.sparse as sp
@@ -30,17 +26,12 @@
     names = ['x', 'y', 'tx', 'ty', 'allx', 'ally', 'graph']
     objects = []
     for i in range(len(names)):
-<<<<<<< HEAD
-        #objects.append(pkl.load(open("data/ind.{}.{}".format(dataset_str, names[i]))))
-        objects.append(pkl.load(open("data/ind.{}.{}".format(dataset_str, names[i]), 'rb'), encoding='latin1'))
-=======
         with open("data/ind.{}.{}".format(dataset_str, names[i]), 'rb') as f:
             if sys.version_info > (3, 0):
                 objects.append(pkl.load(f, encoding='latin1'))
             else:
                 objects.append(pkl.load(f))
 
->>>>>>> 193c0992
     x, y, tx, ty, allx, ally, graph = tuple(objects)
     test_idx_reorder = parse_index_file("data/ind.{}.test.index".format(dataset_str))
     test_idx_range = np.sort(test_idx_reorder)
